--- conflicted
+++ resolved
@@ -152,11 +152,7 @@
   if (data.size() >= 2) {
     unsigned bestDP = 0;
     float    largestSIGMA = 0;
-<<<<<<< HEAD
-    DistObjectPairVector<dist_t> dpARR[max_pivot_select_attempts];
-=======
     vector<DistObjectPairVector<dist_t>> dpARR(max_pivot_select_attempts);
->>>>>>> e3f0a80a
 
     // To compute StdDev we need at least 2 points not counting the pivot
     size_t maxAtt = data.size() >= max(3, MIN_PIVOT_SELECT_DATA_QTY) ? max_pivot_select_attempts : 1;
